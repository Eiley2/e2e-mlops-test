--- conflicted
+++ resolved
@@ -1,13 +1,8 @@
 // Base data params which are consistent across environments
 
 // Feature Store params
-<<<<<<< HEAD
-feature_store_table_name='master_tags'
-feature_store_table_primary_keys='customerID'
-=======
 feature_store_table_name='churn_features'
 feature_store_table_primary_keys='CustomerID'
->>>>>>> 7ef5b706
 feature_store_table_description='These features are derived from the ibm_telco_churn.bronze_customers table in the lakehouse.  We created dummy variables for the categorical columns, cleaned up their names, and added a boolean flag for whether the customer churned or not.  No aggregations were performed.'
 
 // Labels table params
