<<<<<<< HEAD
input_table: "laika_models_ds_tags_dev.raw.master_tags"

data_prep_params:
  drop_missing: True
  value_name: "COL"
=======
input_table: "laika_models_ds_tags_dev.ibm_telco_churn.bronze_customers"

data_prep_params:
  label_col: "Churn Label"
  ohe: False
  #  # Only require cat_cols if ohe=True
  #  cat_cols: ['gender', 'partner', 'dependents',
  #             'phoneService', 'multipleLines', 'internetService',
  #             'onlineSecurity', 'onlineBackup', 'deviceProtection',
  #             'techSupport', 'streamingTV', 'streamingMovies',
  #             'contract', 'paperlessBilling', 'paymentMethod']
  drop_missing: False
>>>>>>> 7ef5b706
<|MERGE_RESOLUTION|>--- conflicted
+++ resolved
@@ -1,10 +1,3 @@
-<<<<<<< HEAD
-input_table: "laika_models_ds_tags_dev.raw.master_tags"
-
-data_prep_params:
-  drop_missing: True
-  value_name: "COL"
-=======
 input_table: "laika_models_ds_tags_dev.ibm_telco_churn.bronze_customers"
 
 data_prep_params:
@@ -16,5 +9,4 @@
   #             'onlineSecurity', 'onlineBackup', 'deviceProtection',
   #             'techSupport', 'streamingTV', 'streamingMovies',
   #             'contract', 'paperlessBilling', 'paymentMethod']
-  drop_missing: False
->>>>>>> 7ef5b706
+  drop_missing: False